/*****************************************************************************
* Copyright 2015-2020 Alexander Barthel alex@littlenavmap.org
*
* This program is free software: you can redistribute it and/or modify
* it under the terms of the GNU General Public License as published by
* the Free Software Foundation, either version 3 of the License, or
* (at your option) any later version.
*
* This program is distributed in the hope that it will be useful,
* but WITHOUT ANY WARRANTY; without even the implied warranty of
* MERCHANTABILITY or FITNESS FOR A PARTICULAR PURPOSE.  See the
* GNU General Public License for more details.
*
* You should have received a copy of the GNU General Public License
* along with this program.  If not, see <http://www.gnu.org/licenses/>.
*****************************************************************************/

#include "atools.h"
#include "exception.h"
#include "util/simplecrypt.h"

#include <QDebug>
#include <QLocale>
#include <QRegularExpression>
#include <QVector>
#include <QDir>
#include <QTextCodec>
#include <QCoreApplication>
#include <QDateTime>
#include <QStandardPaths>
#include <QFontMetrics>

namespace atools {

const static QChar SEP(QDir::separator());

QString version()
{
<<<<<<< HEAD
  return "3.8.2"; // VERSION_NUMBER - atools
=======
  return "3.7.9.develop"; // VERSION_NUMBER - atools
>>>>>>> 56c5693e
}

QString gitRevision()
{
  return GIT_REVISION_ATOOLS;
}

QTextCodec *codecForFile(QIODevice& file, QTextCodec *defaultCodec)
{
  QTextCodec *codec = nullptr;
  file.seek(0);

  // Load a part of the file and detect the BOM/codec
  const qint64 PROBE_SIZE = 128;
  char *buffer = new char[PROBE_SIZE];
  qint64 bytesRead = file.read(buffer, PROBE_SIZE);
  if(bytesRead > 0)
    codec = QTextCodec::codecForUtfText(QByteArray(buffer, static_cast<int>(bytesRead)), defaultCodec);
  delete[] buffer;

  file.seek(0);
  return codec;
}

QStringList probeFile(const QString& file, int numLinesRead)
{
  QFile testFile(file);

  QStringList lines;
  if(testFile.open(QIODevice::ReadOnly))
  {
    QTextStream stream(&testFile);
    stream.setCodec("UTF-8");
    stream.setAutoDetectUnicode(true);

    int numLines = 0, numLinesTotal = 0;
    while(!stream.atEnd() && numLines < numLinesRead && numLinesTotal < numLinesRead * 2)
    {
      QString line = stream.readLine(256).trimmed();
      if(!line.isEmpty())
      {
        lines.append(line.toLower().simplified());
        numLines++;
      }
      numLinesTotal++;
    }

    // Fill missing entries with empty strings to ease checking.
    for(int i = lines.size(); i < 6; i++)
      lines.append(QString());
    testFile.close();
  }
  else
    throw Exception(QObject::tr("Error reading \"%1\": %2").arg(file).arg(testFile.errorString()));

  return lines;
}

QString capWord(QString str)
{
  if(!str.isEmpty())
    str.replace(0, 1, str.at(0).toUpper());
  return str;
}

void capWord(QString& lastWord, QChar last, const QSet<QString>& toUpper,
             const QSet<QString>& toLower, const QSet<QString>& ignore)
{
  static QLocale locale;
  if(toUpper.contains(lastWord.toUpper()))
    lastWord = locale.toUpper(lastWord);
  else if(toLower.contains(lastWord))
    lastWord = locale.toLower(lastWord.toLower());
  else if(!ignore.contains(lastWord))
  {
    // Convert all letters after an apostrophe to lower case (St. Mary's)
    if(last == '\'' && lastWord.size() == 1)
      lastWord[0] = lastWord.at(0).toLower();
    else
    {
      lastWord = lastWord.toLower();
      lastWord[0] = lastWord.at(0).toUpper();
    }
  }
}

QString capString(const QString& str, const QSet<QString>& toUpper, const QSet<QString>& toLower,
                  const QSet<QString>& ignore)
{
  if(str.isEmpty())
    return str;

  QString retval, lastWord;
  QChar last, lastSep;
  for(QChar c : str)
  {
    if(!c.isLetterOrNumber())
    {
      if(last.isLetterOrNumber())
      {
        capWord(lastWord, lastSep, toUpper, toLower, ignore);
        retval += lastWord;
        lastWord.clear();
      }
      retval += c;
      lastSep = c;
    }
    else
      lastWord += c;

    last = c;
  }
  if(!lastWord.isEmpty())
  {
    QChar lastC = str.at(str.size() >= 2 ? str.size() - 2 : 0);
    capWord(lastWord, lastC, toUpper, toLower, ignore);
    retval += lastWord;
  }

  return retval.replace('_', ' ');
}

QString ratingString(int value, int maxValue)
{
  return QString(QObject::tr("★", "Star for rating")).repeated(value) + QString(QObject::tr("−", "For empty rating")).
         repeated(maxValue - value);
}

QString replaceVar(QString str, const QString& name, const QVariant& value)
{
  QHash<QString, QVariant> variableValues;
  variableValues.insert(name, value);
  return replaceVar(str, variableValues);
}

QString replaceVar(QString str, const QHash<QString, QVariant>& variableValues)
{
  QString retval(str);

  for(auto it = variableValues.constBegin(); it != variableValues.constEnd(); ++it)
    retval.replace(QRegularExpression("\\$\\{" + it.key() + "\\}"), it.value().toString());

  return retval;
}

// \\  /  :  \'  *  &amp;  &gt;  &lt;  ?  $  |
static const QString INVALID_FILENAME_CHARACTERS("\\/:\'\"*<>?$|");

QString invalidFilenameCharacters(bool html)
{
  QStringList retval;

  for(QChar c : INVALID_FILENAME_CHARACTERS)
  {
    QString str(c);
    if(html)
      retval.append(str.toHtmlEscaped());
    else
      retval.append(str);
  }

  if(html)
    return retval.join("&nbsp;&nbsp;");
  else
    return retval.join("  ");
}

QString cleanFilename(QString filename, int maxLength)
{
  for(QChar c : INVALID_FILENAME_CHARACTERS)
    filename.replace(c, ' ');

  return filename.simplified().mid(0, maxLength);
}

bool strContains(const QString& name, const QStringList& list)
{
  for(const QString& val : list)
    if(name.contains(val))
      return true;

  return false;
}

bool strContains(const QString& name, const std::initializer_list<QString>& list)
{
  for(const QString& val : list)
    if(name.contains(val))
      return true;

  return false;
}

bool strContains(const QString& name, const std::initializer_list<const char *>& list)
{
  for(const char *val : list)
    if(name.contains(val))
      return true;

  return false;
}

bool strContains(const QString& name, const std::initializer_list<char>& list)
{
  for(char val : list)
    if(name.contains(val))
      return true;

  return false;
}

bool contains(const QString& name, const std::initializer_list<QString>& list)
{
  for(const QString& val : list)
    if(val == name)
      return true;

  return false;
}

bool contains(const QString& name, const std::initializer_list<const char *>& list)
{
  for(const char *val : list)
    if(val == name)
      return true;

  return false;
}

QString blockText(const QStringList& texts, int maxItemsPerLine, const QString& itemSeparator,
                  const QString& lineSeparator)
{
  // Convert long list of items to blocks
  QVector<QStringList> blocks;
  blocks.append(QStringList());

  for(const QString& str : texts)
  {
    if(blocks.constLast().size() >= maxItemsPerLine)
      blocks.append(QStringList());
    blocks.last().append(str);
  }

  // Join items by , and blocks by linefeed
  QString txt;
  for(const QStringList& list : blocks)
    txt.append((txt.isEmpty() ? QString() : itemSeparator + lineSeparator) + list.join(itemSeparator));
  return txt;
}

QStringList elideTextShort(QStringList list, int maxLength)
{
  for(QString& str : list)
    str = elideTextShort(str, maxLength);

  return list;
}

QString elideTextShort(const QString& str, int maxLength)
{
  if(str.size() > maxLength)
    return str.left(maxLength - 1) + QObject::tr("…", "Dots used to shorten texts");

  return str;
}

QString elideTextShortLeft(const QString& str, int maxLength)
{
  if(str.size() > maxLength)
    return QObject::tr("…", "Dots used to shorten texts") + str.right(maxLength - 1);

  return str;
}

QString elideTextShortMiddle(const QString& str, int maxLength)
{
  if(maxLength / 2 + maxLength / 2 + 1 < str.size()) // Avoid same size replacement due to round down
    return str.left(maxLength / 2) + QObject::tr("…", "Dots used to shorten texts") + str.right(maxLength / 2);

  return str;
}

QString elideTextLinesShort(QString str, int maxLines, int maxLength, bool compressEmpty, bool ellipseLastLine)
{
  QStringList lines;
  QTextStream stream(&str, QIODevice::ReadOnly);

  int i = 0;
  while(!stream.atEnd())
  {
    QString line = stream.readLine();
    if(compressEmpty)
    {
      line = line.simplified();
      if(line.isEmpty())
        continue;
    }

    if(i++ >= maxLines)
      break;

    lines.append(maxLength > 0 ? elideTextShort(line, maxLength) : line);
  }

  if(i > maxLines)
    return lines.join(QObject::tr("\n", "Linefeed used to shorten large texts")) +
           (ellipseLastLine ?
            QObject::tr("\n…", "Linefeed and dots used to shorten texts") :
            QObject::tr("…", "Linefeed and dots used to shorten texts"));
  else
    return lines.join(QObject::tr("\n", "Linefeed used to shorten large texts"));
}

QStringList elidedTexts(const QFontMetrics& metrics, const QStringList& texts, Qt::TextElideMode mode, int width)
{
  QStringList retval(texts);
  for(QString& str : retval)
    str = elidedText(metrics, str, mode, width);
  return retval;
}

QString elidedText(const QFontMetrics& metrics, QString text, Qt::TextElideMode mode, int width)
{
  if(metrics.horizontalAdvance(text) >= width)
  {
    text = metrics.elidedText(text, mode, width);
    if(text.length() < 3)
    {
      QString dots(QObject::tr("…", "Dots used to shorten texts"));
      QString dot(QObject::tr(".", "Dot used to shorten texts"));

      if(metrics.horizontalAdvance(dots) < width)
        return dots;
      else if(metrics.horizontalAdvance(dot) < width)
        return dot;
    }
  }

  return text;
}

float calculateSteps(float range, float numSteps)
{
  float a = range;
  float step = numSteps;
  float mag = std::pow(10.f, std::floor(std::log10(a / step)));
  float val = std::floor((a / step) / mag);

  if(val < 1.f)
    val = 1.f;
  else if(val < 2.f)
    val = 2.f;
  else if(val < 5.f)
    val = 5.f;
  else
    val = 10.f;

  return val * mag;
}

QString programFileInfo()
{
  return QObject::tr("Created by %1 Version %2 (revision %3) on %4").
         arg(QCoreApplication::applicationName()).
         arg(QCoreApplication::applicationVersion()).
         arg(atools::gitRevision()).
         arg(QDateTime::currentDateTime().toString(Qt::ISODate)).
         replace("-", " ");
}

QString programFileInfoNoDate()
{
  return QObject::tr("Created by %1 Version %2 (revision %3)").
         arg(QCoreApplication::applicationName()).
         arg(QCoreApplication::applicationVersion()).
         arg(atools::gitRevision()).
         replace("-", " ");
}

bool fileEndsWithEol(const QString& filepath)
{
  bool endsWithEol = false;
  QFile tmp(filepath);
  if(!tmp.exists())
    // No file - no need to add extra EOL
    return true;

  if(tmp.open(QFile::ReadOnly))
  {
    tmp.seek(tmp.size() - 1);
    char lastChar = '\0';
    tmp.read(&lastChar, 1);
    tmp.close();

    endsWithEol = lastChar == '\n' || lastChar == '\r';
  }
  else
    throw atools::Exception(QObject::tr("Cannot open file \"%1\". Reason: %2.").arg(filepath).arg(tmp.errorString()));
  return endsWithEol;
}

QString at(const QStringList& columns, int index, bool error)
{
  if(index < columns.size())
    return columns.at(index).trimmed();
  else if(error)
    qWarning() << "Invalid index" << index << "for" << columns;
  return QString();
}

int atInt(const QStringList& columns, int index, bool error)
{
  int num = 0;
  QString str = at(columns, index).trimmed();
  if(!str.isEmpty())
  {
    bool ok;
    num = str.toInt(&ok);
    if(!ok && error)
      qWarning() << "Invalid number" << str << "at" << index << "for" << columns;
  }
  return num;
}

float atFloat(const QStringList& columns, int index, bool error)
{
  float num = 0.f;
  QString str = at(columns, index).trimmed();
  if(!str.isEmpty())
  {
    bool ok;
    num = str.toFloat(&ok);
    if(!ok && error)
      qWarning() << "Invalid floating point number" << str << "at" << index << "for" << columns;
  }
  return num;
}

QDateTime atDateTime(const QStringList& columns, int index, bool error)
{
  return QDateTime::fromString(at(columns, index, error), Qt::ISODate);
}

QTime timeFromHourMinStr(const QString& timeStr)
{
  QTime time;
  bool okHours = true, okMinutes = true;
  if(timeStr.contains(":"))
    time = QTime(timeStr.section(':', 0, 0).toInt(&okHours), timeStr.section(':', 1, 1).toInt(&okMinutes));
  else if(timeStr.length() == 3 || timeStr.length() == 4)
    time = QTime(timeStr.left(timeStr.length() - 2).toInt(&okHours), timeStr.rightRef(2).toInt(&okMinutes));

  return !okHours || !okMinutes ? QTime() : time;
}

QString strFromFile(const QString& filename)
{
  QFile file(filename);
  if(file.open(QIODevice::ReadOnly | QIODevice::Text))
  {
    QTextStream stream(&file);
    return stream.readAll();
  }
  return QString();
}

QString homeDir()
{
  return QStandardPaths::standardLocations(QStandardPaths::HomeLocation).at(0);
}

QString desktopDir()
{
  return QStandardPaths::standardLocations(QStandardPaths::DesktopLocation).at(0);
}

QString documentsDir()
{
  return QStandardPaths::standardLocations(QStandardPaths::DocumentsLocation).at(0);
}

QString downloadDir()
{
  return QStandardPaths::standardLocations(QStandardPaths::DownloadLocation).at(0);
}

QString tempDir()
{
  return QStandardPaths::standardLocations(QStandardPaths::TempLocation).at(0);
}

QStringList floatVectorToStrList(const QVector<float>& vector)
{
  QStringList retval;
  for(float value : vector)
    retval.append(QString::number(value));
  return retval;
}

QVector<float> strListToFloatVector(const QStringList& strings, bool *ok)
{
  if(ok != nullptr)
    *ok = true;
  QVector<float> retval;
  for(const QString& str : strings)
  {
    bool localOk;
    float val = str.toFloat(&localOk);

    if(!localOk && ok != nullptr)
      *ok = false;

    retval.append(val);
  }
  return retval;
}

QStringList floatSetToStrList(const QSet<float>& set)
{
  QStringList retval;
  for(float value : set)
    retval.append(QString::number(value));
  return retval;
}

QSet<float> strListToFloatSet(const QStringList& strings, bool *ok)
{
  if(ok != nullptr)
    *ok = true;
  QSet<float> retval;
  for(const QString& str : strings)
  {
    bool localOk;
    float val = str.toFloat(&localOk);

    if(!localOk && ok != nullptr)
      *ok = false;

    retval.insert(val);
  }
  return retval;
}

QStringList floatStrHashToStrList(const QHash<float, QString>& hash)
{
  QStringList retval;

  for(auto i = hash.constBegin(); i != hash.constEnd(); ++i)
  {
    retval.append(QString::number(i.key()));
    retval.append(i.value());
  }
  return retval;
}

QHash<float, QString> strListToFloatStrHash(const QStringList& strings, bool *ok)
{
  Q_ASSERT((strings.size() % 2) == 0);

  if(ok != nullptr)
    *ok = true;

  QHash<float, QString> retval;
  for(int i = 0; i < strings.size() - 1; i += 2)
  {
    bool localOk;
    float val = strings.at(i).toFloat(&localOk);

    if(!localOk && ok != nullptr)
      *ok = false;

    retval.insert(val, strings.at(i + 1));
  }
  return retval;
}

QStringList floatStrMapToStrList(const QMap<float, QString>& map)
{
  QStringList retval;

  for(auto i = map.constBegin(); i != map.constEnd(); ++i)
  {
    retval.append(QString::number(i.key()));
    retval.append(i.value());
  }
  return retval;
}

QMap<float, QString> strListToFloatStrMap(const QStringList& strings, bool *ok)
{
  Q_ASSERT((strings.size() % 2) == 0);

  if(ok != nullptr)
    *ok = true;

  QMap<float, QString> retval;
  for(int i = 0; i < strings.size() - 1; i += 2)
  {
    bool localOk;
    float val = strings.at(i).toFloat(&localOk);

    if(!localOk && ok != nullptr)
      *ok = false;

    retval.insert(val, strings.at(i + 1));
  }
  return retval;
}

QString strJoin(const QStringList& list, const QString& sep)
{
  QString retval;
  for(QString str : list)
  {
    str = str.trimmed();
    if(!str.isEmpty())
    {
      if(!retval.isEmpty())
        retval += sep;
      retval += str;
    }
  }
  return retval;
}

QString strJoin(const QString& prefix, const QStringList& list, const QString& sep, const QString& lastSep, const QString& suffix)
{
  QString retval = strJoin(list, sep, lastSep, suffix);
  if(!retval.isEmpty())
    retval.prepend(prefix);
  return retval;
}

QString strJoin(const QStringList& list, const QString& sep, const QString& lastSep, const QString& suffix)
{
  QString retval;

  QStringList listTrimmed;
  for(QString str : list)
  {
    str = str.trimmed();
    if(!str.isEmpty())
      listTrimmed.append(str);
  }

  for(int i = 0; i < listTrimmed.size(); i++)
  {
    QString str = listTrimmed.at(i);
    if(!retval.isEmpty())
      retval += (i >= listTrimmed.size() - 1 ? lastSep : sep);
    retval += str;
  }

  if(!retval.isEmpty())
    retval.append(suffix);

  return retval;
}

QString buildPath(const QStringList& paths)
{
  return paths.join(SEP);
}

QString buildPathNoCase(const QStringList& paths)
{

  // Use the same for macOS since case sensitive file systems can cause problems
#if defined(Q_OS_WIN32)
  return buildPath(paths);

#else
  QDir dir;
  QString file;

  int i = 0;
  for(const QString& path : paths)
  {
    if(i == 0)
      // First path element
      dir.setPath(path);
    else
    {
      // Get entries that match exacly the next path element
      QStringList entries = dir.entryList({path});

      if(entries.isEmpty())
      {
        // Nothing found - do an expensive manual compare
        bool found = false;
        entries = dir.entryList();

        for(const QString& str : entries)
        {
          if(str.compare(path, Qt::CaseInsensitive) == 0)
          {
            // Found something - use it as the single entry
            entries.clear();
            entries.append(str);
            found = true;
            break;
          }
        }

        if(!found)
          // Nothing found when searching case insensitive
          entries.clear();
      }

      if(!entries.isEmpty())
      {
        if(QFileInfo(dir.path() + SEP + entries.constFirst()).isDir())
        {
          // Directory exists - change into it
          if(!dir.cd(entries.constFirst()))
            break;
        }
        else
        {
          // Is a file - add by name simply
          file = entries.constFirst();
          break;
        }
      }
      else
        // Nothing found - add potentially wrong case name
        dir.setPath(dir.path() + SEP + path);
    }
    i++;
  }

  if(file.isEmpty())
    return dir.path();
  else
    return dir.path() + SEP + file;

#endif
}

QString checkDirMsg(const QString& dir, int maxLength, bool warn)
{
  return checkDirMsg(QFileInfo(dir), maxLength, warn);
}

QString checkDirMsg(const QFileInfo& dir, int maxLength, bool warn)
{
  if(dir.filePath().isEmpty())
  {
    if(warn)
      qWarning() << Q_FUNC_INFO << "Dir is empty";
    return QObject::tr("Directory name is empty.");
  }
  else
  {
    QString shortName = elideTextShortLeft(dir.absoluteFilePath(), maxLength);
    if(!dir.exists())
    {
      if(warn)
        qWarning() << Q_FUNC_INFO << "Directory" << dir.absoluteFilePath() << "does not exist";
      return QObject::tr("Directory \"%1\" does not exist.").arg(shortName);
    }
    else
    {
      if(!dir.isDir())
      {
        if(warn)
          qWarning() << Q_FUNC_INFO << "File" << dir.absoluteFilePath() << "is not a directory";
        return QObject::tr("File \"%1\" is not a directory.").arg(shortName);
      }
      else if(!dir.isReadable())
      {
        if(warn)
          qWarning() << Q_FUNC_INFO << "Directory" << dir.absoluteFilePath() << "is not readable";
        return QObject::tr("Directory \"%1\" is not readable.").arg(shortName);
      }
    }
  }
  return QString();
}

QString checkFileMsg(const QString& file, int maxLength, bool warn)
{
  return checkFileMsg(QFileInfo(file), maxLength, warn);
}

QString checkFileMsg(const QFileInfo& file, int maxLength, bool warn)
{
  if(file.filePath().isEmpty())
  {
    if(warn)
      qWarning() << Q_FUNC_INFO << "Filepath is empty";
    return QObject::tr("Filepath is empty.");
  }
  else
  {
    QString shortName = elideTextShortLeft(file.absoluteFilePath(), maxLength);
    if(!file.exists())
    {
      if(warn)
        qWarning() << Q_FUNC_INFO << "File" << file.absoluteFilePath() << "does not exist";
      return QObject::tr("File \"%1\" does not exist.").arg(shortName);
    }
    else
    {
      if(!file.isFile())
      {
        if(warn)
          qWarning() << Q_FUNC_INFO << "File" << file.absoluteFilePath() << "is a directory";
        return QObject::tr("File \"%1\" is a directory.").arg(shortName);
      }
      else if(!file.isReadable())
      {
        qWarning() << Q_FUNC_INFO << "File" << file.absoluteFilePath() << "is not readable";
        return QObject::tr("File \"%1\" is not readable.").arg(shortName);
      }
      else if(file.size() == 0)
      {
        if(warn)
          qWarning() << Q_FUNC_INFO << "File" << file.absoluteFilePath() << "is empty";
        return QObject::tr("File \"%1\" is empty.").arg(shortName);
      }
    }
  }
  return QString();
}

bool checkDir(const QString& dir, bool warn)
{
  return checkDir(QFileInfo(dir), warn);
}

bool checkDir(const QFileInfo& dir, bool warn)
{
  if(dir.filePath().isEmpty())
  {
    if(warn)
      qWarning() << Q_FUNC_INFO << "Dir is empty";
    return false;
  }
  else if(!dir.exists())
  {
    if(warn)
      qWarning() << Q_FUNC_INFO << "Directory" << dir.absoluteFilePath() << "does not exist";
    return false;
  }
  else
  {
    if(!dir.isDir())
    {
      if(warn)
        qWarning() << Q_FUNC_INFO << "File" << dir.absoluteFilePath() << "is not a directory";
      return false;
    }
    else if(!dir.isReadable())
    {
      if(warn)
        qWarning() << Q_FUNC_INFO << "Directory" << dir.absoluteFilePath() << "is not readable";
      return false;
    }
  }
  return true;
}

bool checkFile(const QString& file, bool warn)
{
  return checkFile(QFileInfo(file), warn);
}

bool checkFile(const QFileInfo& file, bool warn)
{
  if(file.filePath().isEmpty())
  {
    if(warn)
      qWarning() << Q_FUNC_INFO << "Filepath is empty";
    return false;
  }
  else if(!file.exists())
  {
    if(warn)
      qWarning() << Q_FUNC_INFO << "File" << file.absoluteFilePath() << "does not exist";
    return false;
  }
  else
  {
    if(!file.isFile())
    {
      if(warn)
        qWarning() << Q_FUNC_INFO << "File" << file.absoluteFilePath() << "is a directory";
      return false;
    }
    else if(!file.isReadable())
    {
      if(warn)
        qWarning() << Q_FUNC_INFO << "File" << file.absoluteFilePath() << "is not readable";
      return false;
    }
    else if(file.size() == 0)
    {
      if(warn)
        qWarning() << Q_FUNC_INFO << "File" << file.absoluteFilePath() << "is empty";
      return false;
    }
  }
  return true;
}

bool strStartsWith(const QStringList& list, const QString& str)
{
  for(const QString& s : list)
  {
    if(str.startsWith(s))
      return true;
  }

  return false;
}

bool strAnyStartsWith(const QStringList& list, const QString& str)
{
  for(const QString& s : list)
  {
    if(s.startsWith(str))
      return true;
  }

  return false;
}

QString removeNonPrintable(const QString& str)
{
  QString trimmed;
  for(QChar c : str)
  {
    if(c.isPrint())
      trimmed.append(c);
  }
  return trimmed;
}

QString removeNonAlphaNum(const QString& str)
{
  QString trimmed;
  for(QChar c : str)
  {
    if(c.isLetterOrNumber() || c.isPunct())
      trimmed.append(c);
  }
  return trimmed;
}

QString normalizeStr(const QString& str)
{
  // Decompose string into base characters and diacritics
  QString retval, norm = str.normalized(QString::NormalizationForm_KD);
  for(QChar c : norm)
  {
    // Remove diacritics
    if(c.category() != QChar::Mark_NonSpacing)
    {
      if(c == '?')
        // Native question mark - keep
        retval.append(c);
      else
      {
        // Convert ot latin
        c = c.toLatin1();

        // Add only if latin conversion did not produce garbage
        if(c != '?' && c.isPrint() && c.unicode() < 126)
          retval.append(c);
      }
    }
  }
  return retval;
}

QDateTime correctDate(int day, int hour, int minute)
{
  QDateTime dateTime = QDateTime::currentDateTimeUtc();
  dateTime.setDate(QDate(dateTime.date().year(), dateTime.date().month(), day));
  dateTime.setTime(QTime(hour, minute));

  // Keep subtracting months until it is not in the future and the day matches
  // but not more than one year to avoid endless loops
  int months = 0;
  while((dateTime > QDateTime::currentDateTimeUtc() || day != dateTime.date().day()) && months < 12)
    dateTime = dateTime.addMonths(-(++months));
  return dateTime;
}

QDateTime correctDateLocal(int dayOfYear, int secondsOfDayLocal, int secondsOfDayUtc)
{
  QDate localDate = QDate(QDate::currentDate().year(), 1, 1).addDays(dayOfYear);

  int offsetSeconds = 0;
  if(secondsOfDayLocal - secondsOfDayUtc <= -12 * 3600)
    // UTC is one day back
    offsetSeconds = secondsOfDayLocal - secondsOfDayUtc + 24 * 3600;
  else if(secondsOfDayLocal - secondsOfDayUtc >= 12 * 3600)
    // UTC is one day forward
    offsetSeconds = secondsOfDayLocal - secondsOfDayUtc - 24 * 3600;
  else
    // UTC is same day as local
    offsetSeconds = secondsOfDayLocal - secondsOfDayUtc;

  return QDateTime(localDate, QTime::fromMSecsSinceStartOfDay(secondsOfDayLocal * 1000),
                   Qt::OffsetFromUTC, offsetSeconds);
}

QDateTime timeToNextHourInterval(QDateTime datetime, int intervalsPerDay)
{
  datetime = timeToLastHourInterval(datetime, intervalsPerDay);
  datetime = datetime.addSecs(intervalsPerDay * 3600);
  return datetime;
}

QDateTime timeToLastHourInterval(QDateTime datetime, int intervalsPerDay)
{
  int hour = datetime.time().hour();
  int down = hour - (hour / intervalsPerDay * intervalsPerDay);
  datetime.setTime(QTime(hour, 0, 0));
  datetime = datetime.addSecs(-down * 3600);
  return datetime;
}

uint textFileHash(const QString& filename, const QString& codec)
{
  QFile file(filename);
  QByteArray latin1 = codec.toLatin1();
  uint hash = 0;

  if(file.open(QIODevice::ReadOnly))
  {
    QTextStream stream(&file);
    stream.setCodec(latin1.constData());
    stream.setAutoDetectUnicode(true);

    while(!stream.atEnd())
    {
      QString line = stream.readLine().trimmed();
      if(!line.isEmpty())
        hash ^= qHash(line, 97);
    }
  }
  else
    qWarning() << Q_FUNC_INFO << "Error reading" << filename << file.errorString();

  return hash;
}

QString convertToIsoWithOffset(const QDateTime& dateTime, bool milliseconds)
{
  const static QLatin1String PATTERN_MS("yyyy-MM-ddTHH:mm:ss.zzz");
  const static QLatin1String PATTERN("yyyy-MM-ddTHH:mm:ss");
  const static QString STR("%1%2:%3");

  int offset = dateTime.offsetFromUtc();
  return dateTime.toString(milliseconds ? PATTERN_MS : PATTERN) + STR.
         arg(offset >= 0 ? '+' : '-').
         arg(atools::absInt(offset / 3600), 2, 10, QChar('0')).
         arg(atools::absInt((offset / 60) % 60), 2, 10, QChar('0'));
}

QString currentIsoWithOffset(bool milliseconds)
{
  return convertToIsoWithOffset(QDateTime::currentDateTime(), milliseconds);
}

QString strFromCryptFile(const QString& filename, quint64 key)
{
  QString decrypted;
  QFile file(filename);
  if(file.open(QIODevice::ReadOnly))
  {
    decrypted = atools::util::SimpleCrypt(key).decryptToString(file.readAll());
    file.close();
  }
  else
    qWarning() << Q_FUNC_INFO << "Cannot open file" << file.fileName() << "Reason" << file.errorString();

  return decrypted;
}

} // namespace atools<|MERGE_RESOLUTION|>--- conflicted
+++ resolved
@@ -36,11 +36,7 @@
 
 QString version()
 {
-<<<<<<< HEAD
-  return "3.8.2"; // VERSION_NUMBER - atools
-=======
-  return "3.7.9.develop"; // VERSION_NUMBER - atools
->>>>>>> 56c5693e
+  return "3.8.3"; // VERSION_NUMBER - atools
 }
 
 QString gitRevision()
